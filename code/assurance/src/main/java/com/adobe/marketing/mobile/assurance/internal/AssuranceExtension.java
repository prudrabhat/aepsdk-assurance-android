/*
  Copyright 2022 Adobe. All rights reserved.
  This file is licensed to you under the Apache License, Version 2.0 (the "License");
  you may not use this file except in compliance with the License. You may obtain a copy
  of the License at http://www.apache.org/licenses/LICENSE-2.0
  Unless required by applicable law or agreed to in writing, software distributed under
  the License is distributed on an "AS IS" BASIS, WITHOUT WARRANTIES OR REPRESENTATIONS
  OF ANY KIND, either express or implied. See the License for the specific language
  governing permissions and limitations under the License.
*/

package com.adobe.marketing.mobile.assurance.internal;

import static com.adobe.marketing.mobile.assurance.internal.AssuranceConstants.AssuranceEnvironment;
import static com.adobe.marketing.mobile.assurance.internal.AssuranceConstants.PayloadDataKeys.STATE_DATA;
import static com.adobe.marketing.mobile.assurance.internal.AssuranceConstants.PayloadDataKeys.XDM_STATE_DATA;
import static com.adobe.marketing.mobile.assurance.internal.AssuranceConstants.SDKEventName.XDM_SHARED_STATE_CHANGE;

import android.app.Application;
import android.content.Context;
import android.content.Intent;
import android.net.Uri;
import androidx.annotation.VisibleForTesting;
import com.adobe.marketing.mobile.Assurance;
import com.adobe.marketing.mobile.Event;
import com.adobe.marketing.mobile.EventSource;
import com.adobe.marketing.mobile.EventType;
import com.adobe.marketing.mobile.Extension;
import com.adobe.marketing.mobile.ExtensionApi;
import com.adobe.marketing.mobile.MobileCore;
import com.adobe.marketing.mobile.SharedStateResolution;
import com.adobe.marketing.mobile.SharedStateResult;
import com.adobe.marketing.mobile.SharedStateStatus;
import com.adobe.marketing.mobile.assurance.internal.AssuranceConstants.GenericEventPayloadKey;
import com.adobe.marketing.mobile.assurance.internal.ui.AssuranceActivity;
import com.adobe.marketing.mobile.services.Log;
import com.adobe.marketing.mobile.services.NamedCollection;
import com.adobe.marketing.mobile.services.ServiceProvider;
import com.adobe.marketing.mobile.util.DataReader;
import com.adobe.marketing.mobile.util.DataReaderException;
import com.adobe.marketing.mobile.util.StringUtils;
import java.util.Arrays;
import java.util.Collections;
import java.util.HashMap;
import java.util.List;
import java.util.Map;
import java.util.Timer;
import java.util.TimerTask;
import java.util.concurrent.TimeUnit;

@SuppressWarnings({"unused", "WeakerAccess"})
public final class AssuranceExtension extends Extension {
    private static final String LOG_TAG = "AssuranceExtension";
    private static final long ASSURANCE_SHUTDOWN_TIMEOUT = TimeUnit.SECONDS.toMillis(5);

    private final AssuranceStateManager assuranceStateManager;
    private final AssuranceSessionOrchestrator assuranceSessionOrchestrator;
    private final AssuranceConnectionDataStore assuranceConnectionDataStore;
    private static boolean shouldUnregisterOnTimeout =
            true; // keep the unregister timer active on launch

    // ========================================================================================
    //  Constructor
    // ========================================================================================
    /**
     * Constructor.
     *
     * <p>This method is called by MobileCore during the registration of Assurance extension with
     * core. All the Assurance Extension listeners are registered. Thread : Background thread
     * created by MobileCore
     *
     * @param extensionApi an instance of {@link ExtensionApi} with set of API's to interact with
     *     {@code MobileCore}.
     */
    AssuranceExtension(final ExtensionApi extensionApi) {
        this(
                extensionApi,
                new AssuranceStateManager(extensionApi),
                new AssuranceConnectionDataStore(MobileCore.getApplication()),
                Collections.unmodifiableList(
                        Arrays.asList(
                                new AssurancePluginLogForwarder(),
                                // new AssurancePluginScreenshot(),
                                new AssuranceAppScanner(),
                                new AssurancePluginConfigSwitcher(),
                                new AssurancePluginFakeEventGenerator())));
    }

    /**
     * Cascading constructor for facilitating dependency injection of components needed for tests.
     */
    @VisibleForTesting
    AssuranceExtension(
            final ExtensionApi extensionApi,
            final AssuranceStateManager assuranceStateManager,
            final AssuranceConnectionDataStore assuranceConnectionDataStore,
            final List<AssurancePlugin> plugins) {
        this(
                extensionApi,
                assuranceStateManager,
                assuranceConnectionDataStore,
                new AssuranceSessionOrchestrator(
                        MobileCore.getApplication(),
                        assuranceStateManager,
                        plugins,
                        assuranceConnectionDataStore));
    }

    /**
     * Cascading constructor for facilitating dependency injection of components needed for tests.
     */
    @VisibleForTesting
    AssuranceExtension(
            final ExtensionApi extensionApi,
            final AssuranceStateManager assuranceStateManager,
            final AssuranceConnectionDataStore assuranceConnectionDataStore,
            final AssuranceSessionOrchestrator assuranceSessionOrchestrator) {
        super(extensionApi);

        this.assuranceStateManager = assuranceStateManager;
        this.assuranceConnectionDataStore = assuranceConnectionDataStore;
        this.assuranceSessionOrchestrator = assuranceSessionOrchestrator;
    }

    // ========================================================================================
    // Public API handler
    // ========================================================================================

    /**
     * Starts a Project Assurance session with the provided URL
     *
     * <p>Calling this method when a session has already been started will result in a no-op. It
     * will attempt to initiate a new Project Assurance session if no session is active.
     *
     * @param deeplink a valid Project Assurance deeplink URL to start a session
     */
    void startSession(final String deeplink) {
        // validate the session instance
        shouldUnregisterOnTimeout = false;

        if (assuranceSessionOrchestrator == null) {
            Log.warning(
                    Assurance.LOG_TAG,
                    LOG_TAG,
                    "Unable to start Assurance session. Make sure Assurance Extension "
                            + "is registered before startSession() is called.");
            return;
        }

        if (assuranceSessionOrchestrator.getActiveSession() != null) {
            Log.debug(
                    Assurance.LOG_TAG,
                    LOG_TAG,
                    "Unable to start Assurance session. Session already exists");
            return;
        }

        // validate the deeplink
        if (StringUtils.isNullOrEmpty(deeplink)) {
            Log.warning(
                    Assurance.LOG_TAG,
                    LOG_TAG,
                    "Unable to start Assurance session. Obtained null or empty deeplink url");
            return;
        }

        final Uri uri = Uri.parse(deeplink);
        final String sessionId = AssuranceUtil.getValidSessionIDFromUri(uri);

        // validate the assurance sessionId from deeplink
        if (StringUtils.isNullOrEmpty(sessionId)) {
            Log.warning(
                    Assurance.LOG_TAG,
                    LOG_TAG,
                    String.format(
                            "Unable to start Assurance session. The assurance sessionId obtained"
                                    + " deeplink is invalid. Deeplink : %s",
                            deeplink));
            return;
        }

        final AssuranceEnvironment environment =
                AssuranceUtil.getEnvironmentFromQueryValue(
                        uri.getQueryParameter(
                                AssuranceConstants.DeeplinkURLKeys
                                        .START_URL_QUERY_KEY_ENVIRONMENT));

        final Context hostApplication = MobileCore.getApplication();

        if (hostApplication == null) {
            Log.warning(
                    Assurance.LOG_TAG,
                    LOG_TAG,
                    "Unable to start Assurance session. Host application is null");
            return;
        }

        // Change the session state to Authorizing
        AssuranceComponentRegistry.appState.onSessionPhaseChange(
                new AssuranceAppState.SessionPhase.Authorizing(
                        new AssuranceAppState.AssuranceAuthorization.PinConnect(
                                sessionId, environment)));

        // Launch the Assurance Activity
        final Intent intent = new Intent(hostApplication, AssuranceActivity.class);
        intent.addFlags(Intent.FLAG_ACTIVITY_NO_ANIMATION);
        intent.addFlags(Intent.FLAG_ACTIVITY_REORDER_TO_FRONT);
        intent.addFlags(Intent.FLAG_ACTIVITY_NEW_TASK);
        hostApplication.startActivity(intent);
    }

    /**
     * Starts an Assurance session via quick connect flow. Invoking this method on a non-debuggable
     * build, or when a session already exists will result in a no-op.
     */
    void startSession() {
        shouldUnregisterOnTimeout = false;

        final Application hostApplication =
                ServiceProvider.getInstance().getAppContextService().getApplication();

        if (hostApplication == null || !AssuranceUtil.isDebugBuild(hostApplication)) {
            Log.warning(
                    Assurance.LOG_TAG,
                    LOG_TAG,
                    "startSession() API is available only on debug builds.");
            return;
        }

        if (assuranceSessionOrchestrator.getActiveSession() != null) {
            Log.debug(
                    Assurance.LOG_TAG,
                    LOG_TAG,
                    "Unable to start Assurance session. Session already exists");
            return;
        }

        // Change the session state to Authorizing with QuickConnect authorization
        final NamedCollection assurancePreferenceStore =
                ServiceProvider.getInstance()
                        .getDataStoreService()
                        .getNamedCollection(AssuranceConstants.DataStoreKeys.DATASTORE_NAME);
        final String environment =
                assurancePreferenceStore == null
                        ? ""
                        : assurancePreferenceStore.getString(
                                AssuranceConstants.DataStoreKeys.ENVIRONMENT, "");

        AssuranceComponentRegistry.appState.onSessionPhaseChange(
                new AssuranceAppState.SessionPhase.Authorizing(
                        new AssuranceAppState.AssuranceAuthorization.QuickConnect(
<<<<<<< HEAD
                                // AssuranceEnvironment.PROD)));
                                AssuranceEnvironment.QA)));
=======
                                AssuranceEnvironment.get(environment))));
>>>>>>> 424efa3c

        // Launch the Assurance Activity
        final Intent intent = new Intent(hostApplication, AssuranceActivity.class);
        intent.addFlags(Intent.FLAG_ACTIVITY_NO_ANIMATION);
        intent.addFlags(Intent.FLAG_ACTIVITY_REORDER_TO_FRONT);
        intent.addFlags(Intent.FLAG_ACTIVITY_NEW_TASK);
        hostApplication.startActivity(intent);
    }

    // ========================================================================================
    // overridden methods - Extension class
    // ========================================================================================
    @Override
    protected String getName() {
        return Assurance.EXTENSION_NAME;
    }

    @Override
    protected String getFriendlyName() {
        return Assurance.EXTENSION_FRIENDLY_NAME;
    }

    @Override
    protected String getVersion() {
        return Assurance.EXTENSION_VERSION;
    }

    @Override
    protected void onRegistered() {
        super.onRegistered();
        getApi().registerEventListener(
                        EventType.WILDCARD, EventSource.WILDCARD, this::handleWildcardEvent);
        getApi().registerEventListener(
                        EventType.ASSURANCE,
                        EventSource.REQUEST_CONTENT,
                        this::handleAssuranceRequestContent);
        getApi().registerEventListener(
                        EventType.PLACES,
                        EventSource.REQUEST_CONTENT,
                        new AssuranceListenerHubPlacesRequests(this));
        getApi().registerEventListener(
                        EventType.PLACES,
                        EventSource.RESPONSE_CONTENT,
                        new AssuranceListenerHubPlacesResponses(this));

        publishAssuranceSharedState();

        // If assurance was already connected, do not start the timer
        if (attemptReconnect()) {
            return;
        }

        // if assurance was not already connected, start timer to shutdown assurance, if
        // startSession API is not called within 5 seconds
        new Timer()
                .schedule(
                        new TimerTask() {
                            @Override
                            public void run() {
                                // this code executes in timer thread
                                if (shouldUnregisterOnTimeout) {
                                    shutDownAssurance();
                                }
                            }
                        },
                        ASSURANCE_SHUTDOWN_TIMEOUT);

        Log.debug(
                Assurance.LOG_TAG,
                LOG_TAG,
                String.format(
                        "Assurance extension version %s is successfully registered",
                        Assurance.EXTENSION_VERSION));
    }

    @Override
    protected void onUnregistered() {
        super.onUnregistered();
    }

    @Override
    public boolean readyForEvent(final Event event) {
        // Assurance is always ready for processing events as long as it is registered.
        // The decision to queue/process or drop the event is made based on the session connectivity
        // status in AssuranceSessionOrchestrator.queueEvent()
        return true;
    }
    // ========================================================================================
    // Handlers for listened events
    // ========================================================================================

    /**
     * Processes events trapped by AssuranceListenerHubWildcard and converts them into Assurance
     * Events
     *
     * @param event V5 Event object containing the trapped event.
     */
    void handleWildcardEvent(final Event event) {
        // keep track of the last SDK event to create shared state for Assurance
        assuranceStateManager.onSDKEvent(event);
        final Map<String, Object> payload = new HashMap<>();
        payload.put(GenericEventPayloadKey.ACP_EXTENSION_EVENT_NAME, event.getName());
        payload.put(GenericEventPayloadKey.ACP_EXTENSION_EVENT_TYPE, event.getType().toLowerCase());
        payload.put(
                GenericEventPayloadKey.ACP_EXTENSION_EVENT_SOURCE, event.getSource().toLowerCase());
        payload.put(
                GenericEventPayloadKey.ACP_EXTENSION_EVENT_UNIQUE_IDENTIFIER,
                event.getUniqueIdentifier());
        payload.put(GenericEventPayloadKey.ACP_EXTENSION_EVENT_DATA, event.getEventData());

        final String parentId = event.getParentID();
        if (!StringUtils.isNullOrEmpty(parentId)) {
            payload.put(GenericEventPayloadKey.ACP_EXTENSION_EVENT_PARENT_IDENTIFIER, parentId);
        }

        // if the event is a shared state change event process differently
        if (EventSource.SHARED_STATE.equalsIgnoreCase(event.getSource())) {
            processSharedStateEvent(event, payload);
            return;
        }

        final AssuranceEvent assuranceEvent =
                new AssuranceEvent(AssuranceConstants.AssuranceEventType.GENERIC, payload);
        assuranceSessionOrchestrator.queueEvent(assuranceEvent);
    }

    void handleAssuranceRequestContent(final Event event) {
        final Map<String, Object> eventData = event.getEventData();

        // Check if this is a quick connect session
        final boolean isQuickConnectEvent =
                DataReader.optBoolean(
                        eventData, AssuranceConstants.SDKEventDataKey.IS_QUICK_CONNECT, false);
        if (isQuickConnectEvent) {
            startSession();
            return;
        }

        // Check if this is a deeplink session
        final String sessionURL =
                DataReader.optString(
                        eventData, AssuranceConstants.SDKEventDataKey.START_SESSION_URL, "");

        if (!StringUtils.isNullOrEmpty(sessionURL)) {
            startSession(sessionURL);
            return;
        }

        final String isBlobEvent = DataReader.optString(eventData, "type", "");
        if (isBlobEvent.equals("blob")) {
            final String imageData = DataReader.optString(eventData, "imageBase64", "");
            final String screen = DataReader.optString(eventData, "screen", "");
            final String sessionId = DataReader.optString(eventData, "sessionId", "");
            final String environment = DataReader.optString(eventData, "environment", "");
            final AssuranceSession session = assuranceSessionOrchestrator.getActiveSession();
            if (session != null) {

                AssuranceBlobUploader.Companion.getINSTANCE().upload(session, imageData, screen);
            }
        }

        Log.warning(
                Assurance.LOG_TAG,
                LOG_TAG,
                "Unable to process start session event. Could find start session URL"
                        + " or quick connect flag in the event");
    }

    // ========================================================================================
    // private methods
    // ========================================================================================

    /** Shares the initial shared state for Assurance. */
    private void publishAssuranceSharedState() {
        final String sessionID = assuranceStateManager.getSessionId();

        // share the state only if the session is available
        if (!StringUtils.isNullOrEmpty(sessionID)) {
            assuranceStateManager.shareAssuranceSharedState(sessionID);
        }
    }

    /**
     * Processes shared state change events trapped by AssuranceListenerHubWildcard Listener.
     *
     * @param event V5 Event object containing the shared state change event that triggered this
     *     update.
     */
    private void processSharedStateEvent(final Event event, Map<String, Object> payload) {
        final Map<String, Object> eventData = event.getEventData();

        if (AssuranceUtil.isNullOrEmpty(eventData)) {
            Log.warning(
                    Assurance.LOG_TAG,
                    LOG_TAG,
                    "EventData for shared state change event is null. Ignoring event");
            return;
        }

        try {
            final String stateOwner =
                    DataReader.getString(eventData, AssuranceConstants.SDKEventDataKey.STATE_OWNER);
            final SharedStateResult sharedStateResult;
            final String stateDataKey;

            // Differentiate the type of shared state using the event name and get the state content
            // accordingly
            // Event Name for XDM shared 		= "Shared state content"
            // Event Name for Regular  shared 	= "Shared state content (XDM)"
            if (XDM_SHARED_STATE_CHANGE.equals(event.getName())) {
                sharedStateResult =
                        getApi().getXDMSharedState(
                                        stateOwner, event, false, SharedStateResolution.ANY);
                stateDataKey = XDM_STATE_DATA;
            } else {
                sharedStateResult =
                        getApi().getSharedState(
                                        stateOwner, event, false, SharedStateResolution.ANY);
                stateDataKey = STATE_DATA;
            }

            // Assurance should log only Shared staes which have been set
            if (sharedStateResult == null
                    || sharedStateResult.getStatus() != SharedStateStatus.SET) {
                return;
            }

            // edit the Assurance event payload to add the shared state content
            payload.put(
                    AssuranceConstants.PayloadDataKeys.METADATA,
                    new HashMap<String, Object>() {
                        {
                            put(stateDataKey, sharedStateResult.getValue());
                        }
                    });

            // prepare AssuranceEvent with shared state data
            assuranceSessionOrchestrator.queueEvent(
                    new AssuranceEvent(AssuranceConstants.AssuranceEventType.GENERIC, payload));
        } catch (final DataReaderException ex) {
            Log.warning(
                    Assurance.LOG_TAG,
                    LOG_TAG,
                    "Unable to extract state owner from shared state change event: "
                            + ex.getLocalizedMessage());
        }
    }

    /**
     * Call this methods to Unregsiter Assurance extension with the {@link MobileCore} This method
     * clears the already queued events waiting to be sent on successful session connect. The shared
     * state of Assurance extension is purged.
     */
    private void shutDownAssurance() {
        Log.debug(
                Assurance.LOG_TAG,
                LOG_TAG,
                "Timeout - Assurance did not receive deeplink to start Assurance session within 5"
                        + " seconds. Shutting down Assurance extension");
        assuranceSessionOrchestrator.terminateSession(true);
    }

    /**
     * Attempts to reconnect to a Project Assurance session that is already running.
     *
     * <p>Intended to be called on every app start to ensure that an already running session can be
     * re-connected to.
     *
     * @return {@code boolean} indicating if a there exists a saved session URL with which a
     *     connection can be attempted.
     */
    private boolean attemptReconnect() {
        return assuranceSessionOrchestrator.reconnectToStoredSession();
    }

    /**
     * Adds a log message to the local Assurance UI
     *
     * @param visibility Visibility level of the log message
     * @param message Log message
     */
    void logLocalUI(
            final AssuranceConstants.UILogColorVisibility visibility, final String message) {
        final AssuranceSession session = assuranceSessionOrchestrator.getActiveSession();

        if (session != null) {
            session.logLocalUI(visibility, message);
        }
    }
}<|MERGE_RESOLUTION|>--- conflicted
+++ resolved
@@ -249,12 +249,7 @@
         AssuranceComponentRegistry.appState.onSessionPhaseChange(
                 new AssuranceAppState.SessionPhase.Authorizing(
                         new AssuranceAppState.AssuranceAuthorization.QuickConnect(
-<<<<<<< HEAD
-                                // AssuranceEnvironment.PROD)));
-                                AssuranceEnvironment.QA)));
-=======
                                 AssuranceEnvironment.get(environment))));
->>>>>>> 424efa3c
 
         // Launch the Assurance Activity
         final Intent intent = new Intent(hostApplication, AssuranceActivity.class);
